--- conflicted
+++ resolved
@@ -37,10 +37,6 @@
             flavor: |
               latest=auto
             tags: |
-<<<<<<< HEAD
-              type=ref,event=tag
-=======
->>>>>>> d23c89a4
               type=raw,value=latest,enable={{is_default_branch}}
 
         - name: Build and upload image
