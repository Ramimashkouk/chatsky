--- conflicted
+++ resolved
@@ -34,8 +34,6 @@
 }
 """
 An example of a simple script.
-<<<<<<< HEAD
-=======
 
 :meta hide-value:
 """
@@ -50,7 +48,6 @@
     Pipeline.from_script(*TOY_SCRIPT_ARGS, context_storage=..., ...)
 
 :meta hide-value:
->>>>>>> 489590d5
 """
 
 HAPPY_PATH = (
@@ -62,9 +59,6 @@
 )
 """
 An example of a simple dialog.
-<<<<<<< HEAD
-=======
 
 :meta hide-value:
->>>>>>> 489590d5
 """