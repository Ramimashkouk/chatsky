--- conflicted
+++ resolved
@@ -11,13 +11,9 @@
 and environments. Additionally, MongoDB is highly scalable and can handle large amounts of data
 and high levels of read and write traffic.
 """
-<<<<<<< HEAD
+
 import asyncio
 from typing import Dict, Set, Tuple, Optional, List, Any
-=======
-
-from typing import Hashable, Dict, Any
->>>>>>> 1dd07359
 
 try:
     from pymongo import ASCENDING, HASHED, UpdateOne
