"""
Redis
-----
The Redis module provides a Redis-based version of the :py:class:`.DBContextStorage` class.
This class is used to store and retrieve context data in a Redis.
It allows the DFF to easily store and retrieve context data in a format that is highly scalable
and easy to work with.

Redis is an open-source, in-memory data structure store that is known for its
high performance and scalability. It stores data in key-value pairs and supports a variety of data
structures such as strings, hashes, lists, sets, and more.
Additionally, Redis can be used as a cache, message broker, and database, making it a versatile
and powerful choice for data storage and management.
"""
from datetime import datetime
<<<<<<< HEAD
from typing import Any, Hashable, List, Dict, Tuple, Union, Optional
=======
from typing import Any, List, Dict, Tuple, Optional
>>>>>>> 39d0da70

try:
    from redis.asyncio import Redis

    redis_available = True
except ImportError:
    redis_available = False
<<<<<<< HEAD

from dff.script import Context
=======
>>>>>>> 39d0da70

from .database import DBContextStorage, threadsafe_method, cast_key_to_string
from .context_schema import ContextSchema, ExtraFields
from .protocol import get_protocol_install_suggestion
from .serializer import DefaultSerializer


class RedisContextStorage(DBContextStorage):
    """
    Implements :py:class:`.DBContextStorage` with `redis` as the database backend.

    The relations between primary identifiers and active context storage keys are stored
    as a redis hash ("KEY_PREFIX:index").

    That's how context fields are stored:
    `"KEY_PREFIX:data:PRIMARY_ID:FIELD": "DATA"`
    That's how context dictionary fields are stored:
    `"KEY_PREFIX:data:PRIMARY_ID:FIELD:KEY": "DATA"`
    For serialization of non-string data types `pickle` module is used.

    :param path: Database URI string. Example: `redis://user:password@host:port`.
    """

    _INDEX_TABLE = "index"
    _CONTEXTS_TABLE = "contexts"
    _LOGS_TABLE = "logs"
    _GENERAL_INDEX = "general"
    _LOGS_INDEX = "subindex"

    def __init__(self, path: str, context_schema: Optional[ContextSchema] = None, serializer: Any = DefaultSerializer(), key_prefix: str = "dff_keys"):
        DBContextStorage.__init__(self, path, context_schema, serializer)

        if not redis_available:
            install_suggestion = get_protocol_install_suggestion("redis")
            raise ImportError("`redis` package is missing.\n" + install_suggestion)
        self._redis = Redis.from_url(self.full_path)
        self._index_key = f"{key_prefix}:{self._INDEX_TABLE}"
        self._context_key = f"{key_prefix}:{self._CONTEXTS_TABLE}"
        self._logs_key = f"{key_prefix}:{self._LOGS_TABLE}"

    @threadsafe_method
    @cast_key_to_string()
    async def del_item_async(self, key: str):
        await self._redis.hdel(f"{self._index_key}:{self._GENERAL_INDEX}", key)

    @threadsafe_method
    @cast_key_to_string()
    async def contains_async(self, key: str) -> bool:
        return await self._redis.hexists(f"{self._index_key}:{self._GENERAL_INDEX}", key)

    @threadsafe_method
    async def len_async(self) -> int:
        return len(await self._redis.hkeys(f"{self._index_key}:{self._GENERAL_INDEX}"))

    @threadsafe_method
    async def clear_async(self):
        await self._redis.delete(f"{self._index_key}:{self._GENERAL_INDEX}")

    async def _read_pac_ctx(self, storage_key: str) -> Tuple[Dict, Optional[str]]:
        last_primary_id = await self._redis.hget(f"{self._index_key}:{self._GENERAL_INDEX}", storage_key)
        if last_primary_id is not None:
            primary = last_primary_id.decode()
            packed = await self._redis.get(f"{self._context_key}:{primary}")
            return self.serializer.loads(packed), primary
        else:
            return dict(), None

    async def _read_log_ctx(self, keys_limit: Optional[int], field_name: str, primary_id: str) -> Dict:
        all_keys = await self._redis.smembers(f"{self._index_key}:{self._LOGS_INDEX}:{primary_id}:{field_name}")
        keys_limit = keys_limit if keys_limit is not None else len(all_keys)
        read_keys = sorted([int(key) for key in all_keys], reverse=True)[:keys_limit]
        return {key: self.serializer.loads(await self._redis.get(f"{self._logs_key}:{primary_id}:{field_name}:{key}")) for key in read_keys}

    async def _write_pac_ctx(self, data: Dict, created: datetime, updated: datetime, storage_key: str, primary_id: str):
        await self._redis.hset(f"{self._index_key}:{self._GENERAL_INDEX}", storage_key, primary_id)
        await self._redis.set(f"{self._context_key}:{primary_id}", self.serializer.dumps(data))
        await self._redis.set(f"{self._context_key}:{primary_id}:{ExtraFields.created_at.value}", self.serializer.dumps(created))
        await self._redis.set(f"{self._context_key}:{primary_id}:{ExtraFields.updated_at.value}", self.serializer.dumps(updated))

    async def _write_log_ctx(self, data: List[Tuple[str, int, Dict]], updated: datetime, primary_id: str):
        for field, key, value in data:
            await self._redis.sadd(f"{self._index_key}:{self._LOGS_INDEX}:{primary_id}:{field}", str(key))
            await self._redis.set(f"{self._logs_key}:{primary_id}:{field}:{key}", self.serializer.dumps(value))
<<<<<<< HEAD
            await self._redis.set(f"{self._logs_key}:{primary_id}:{field}:{key}:{ExtraFields.updated_at.value}", self.serializer.dumps(updated))
=======
            await self._redis.set(f"{self._logs_key}:{primary_id}:{field}:{key}:{ExtraFields.updated_at.value}", self.serializer.dumps(updated))
>>>>>>> 39d0da70
<|MERGE_RESOLUTION|>--- conflicted
+++ resolved
@@ -13,11 +13,7 @@
 and powerful choice for data storage and management.
 """
 from datetime import datetime
-<<<<<<< HEAD
-from typing import Any, Hashable, List, Dict, Tuple, Union, Optional
-=======
 from typing import Any, List, Dict, Tuple, Optional
->>>>>>> 39d0da70
 
 try:
     from redis.asyncio import Redis
@@ -25,11 +21,6 @@
     redis_available = True
 except ImportError:
     redis_available = False
-<<<<<<< HEAD
-
-from dff.script import Context
-=======
->>>>>>> 39d0da70
 
 from .database import DBContextStorage, threadsafe_method, cast_key_to_string
 from .context_schema import ContextSchema, ExtraFields
@@ -113,8 +104,4 @@
         for field, key, value in data:
             await self._redis.sadd(f"{self._index_key}:{self._LOGS_INDEX}:{primary_id}:{field}", str(key))
             await self._redis.set(f"{self._logs_key}:{primary_id}:{field}:{key}", self.serializer.dumps(value))
-<<<<<<< HEAD
-            await self._redis.set(f"{self._logs_key}:{primary_id}:{field}:{key}:{ExtraFields.updated_at.value}", self.serializer.dumps(updated))
-=======
-            await self._redis.set(f"{self._logs_key}:{primary_id}:{field}:{key}:{ExtraFields.updated_at.value}", self.serializer.dumps(updated))
->>>>>>> 39d0da70
+            await self._redis.set(f"{self._logs_key}:{primary_id}:{field}:{key}:{ExtraFields.updated_at.value}", self.serializer.dumps(updated))