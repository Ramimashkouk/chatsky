"""
SQL
---
The SQL module provides a SQL-based version of the :py:class:`.DBContextStorage` class.
This class is used to store and retrieve context data from SQL databases.
It allows the DFF to easily store and retrieve context data in a format that is highly scalable
and easy to work with.

The SQL module provides the ability to choose the backend of your choice from
MySQL, PostgreSQL, or SQLite. You can choose the one that is most suitable for your use case and environment.
MySQL and PostgreSQL are widely used open-source relational databases that are known for their
reliability and scalability. SQLite is a self-contained, high-reliability, embedded, full-featured,
public-domain, SQL database engine.
"""
import asyncio
import importlib
import os
from datetime import datetime
from typing import Any, Callable, Collection, Dict, List, Optional, Set, Tuple

from .serializer import DefaultSerializer
from .database import DBContextStorage, threadsafe_method, cast_key_to_string
from .protocol import get_protocol_install_suggestion
from .context_schema import ContextSchema, ExtraFields

from .sql_dumper import create_dump_engine

try:
    from sqlalchemy import (
        Table,
        MetaData,
        Column,
        PickleType,
        String,
        DateTime,
        Integer,
        Index,
        Boolean,
        Insert,
        inspect,
        select,
        update,
        delete,
        func,
    )
    from sqlalchemy.dialects.mysql import DATETIME, LONGBLOB
    from sqlalchemy.ext.asyncio import create_async_engine

    sqlalchemy_available = True
except (ImportError, ModuleNotFoundError):
    sqlalchemy_available = False

postgres_available = sqlite_available = mysql_available = False

try:
    import asyncpg

    _ = asyncpg

    postgres_available = True
except (ImportError, ModuleNotFoundError):
    pass

try:
    import asyncmy

    _ = asyncmy

    mysql_available = True
except (ImportError, ModuleNotFoundError):
    pass

try:
    import aiosqlite

    _ = aiosqlite

    sqlite_available = True
except (ImportError, ModuleNotFoundError):
    pass

if not sqlalchemy_available:
    postgres_available = sqlite_available = mysql_available = False


def _import_insert_for_dialect(dialect: str) -> Callable[[str], "Insert"]:
    return getattr(importlib.import_module(f"sqlalchemy.dialects.{dialect}"), "insert")


def _get_write_limit(dialect: str):
    if dialect == "sqlite":
        return (int(os.getenv("SQLITE_MAX_VARIABLE_NUMBER", 999)) - 10) // 4
    elif dialect == "mysql":
        return False
    elif dialect == "postgresql":
        return 32757 // 4
    else:
        return 9990 // 4


def _import_datetime_from_dialect(dialect: str) -> "DateTime":
    if dialect == "mysql":
        return DATETIME(fsp=6)
    else:
        return DateTime()


def _import_pickletype_for_dialect(dialect: str, serializer: Any) -> "PickleType":
    if dialect == "mysql":
        return PickleType(pickler=serializer, impl=LONGBLOB)
    else:
        return PickleType(pickler=serializer)


def _get_update_stmt(dialect: str, insert_stmt, columns: Collection[str], unique: Collection[str]):
    if dialect == "postgresql" or dialect == "sqlite":
        if len(columns) > 0:
            update_stmt = insert_stmt.on_conflict_do_update(
                index_elements=unique, set_={column: insert_stmt.excluded[column] for column in columns}
            )
        else:
            update_stmt = insert_stmt.on_conflict_do_nothing()
    elif dialect == "mysql":
        if len(columns) > 0:
            update_stmt = insert_stmt.on_duplicate_key_update(
                **{column: insert_stmt.inserted[column] for column in columns}
            )
        else:
            update_stmt = insert_stmt.prefix_with("IGNORE")
    else:
        update_stmt = insert_stmt
    return update_stmt


class SQLContextStorage(DBContextStorage):
    """
    | SQL-based version of the :py:class:`.DBContextStorage`.
    | Compatible with MySQL, Postgresql, Sqlite.
    | When using Sqlite on a Windows system, keep in mind that you have to use double backslashes '\\'
    | instead of forward slashes '/' in the file path.

    Context value fields are stored in table `contexts`.
    Columns of the table are: active_ctx, primary_id, storage_key, created_at and updated_at.

    Context dictionary fields are stored in tables `TABLE_NAME_PREFIX_FIELD`.
    Columns of the tables are: primary_id, key, value, created_at and updated_at,
    where key contains nested dict key and value contains nested dict value.

    Context reading is done with one query to each table.
    Context reading is done with one query to each table, but that can be optimized for PostgreSQL.

    :param path: Standard sqlalchemy URI string.
        Examples: `sqlite+aiosqlite://path_to_the_file/file_name`,
        `mysql+asyncmy://root:pass@localhost:3306/test`,
        `postgresql+asyncpg://postgres:pass@localhost:5430/test`.
    :param table_name: The name of the table to use.
    :param custom_driver: If you intend to use some other database driver instead of the recommended ones,
        set this parameter to `True` to bypass the import checks.
    """

    _CONTEXTS_TABLE = "contexts"
    _LOGS_TABLE = "logs"
    _KEY_COLUMN = "key"
    _VALUE_COLUMN = "value"
    _FIELD_COLUMN = "field"
    _PACKED_COLUMN = "data"

    _UUID_LENGTH = 64
    _FIELD_LENGTH = 256

    def __init__(self, path: str, context_schema: Optional[ContextSchema] = None, serializer: Any = DefaultSerializer(), table_name_prefix: str = "dff_table", custom_driver: bool = False):
        DBContextStorage.__init__(self, path, context_schema, serializer)

        self._check_availability(custom_driver)
        self.engine = create_dump_engine(self.full_path)
        self.dialect: str = self.engine.dialect.name
        self._insert_limit = _get_write_limit(self.dialect)
        self._INSERT_CALLABLE = _import_insert_for_dialect(self.dialect)

        _DATETIME_CLASS = _import_datetime_from_dialect
        _PICKLETYPE_CLASS = _import_pickletype_for_dialect

        self.tables_prefix = table_name_prefix
        self.context_schema.supports_async = self.dialect != "sqlite"

        self.tables = dict()
        self.tables[self._CONTEXTS_TABLE] = Table(
            f"{table_name_prefix}_{self._CONTEXTS_TABLE}",
            MetaData(),
            Column(ExtraFields.primary_id.value, String(self._UUID_LENGTH), index=True, unique=True, nullable=False),
            Column(ExtraFields.storage_key.value, String(self._UUID_LENGTH), index=True, nullable=False),
            Column(ExtraFields.active_ctx.value, Boolean(), index=True, nullable=False, default=True),
            Column(self._PACKED_COLUMN, _PICKLETYPE_CLASS(self.dialect, self.serializer), nullable=False),
            Column(ExtraFields.created_at.value, _DATETIME_CLASS(self.dialect), nullable=False),
            Column(ExtraFields.updated_at.value, _DATETIME_CLASS(self.dialect), nullable=False),
        )
        self.tables[self._LOGS_TABLE] = Table(
            f"{table_name_prefix}_{self._LOGS_TABLE}",
            MetaData(),
            Column(ExtraFields.primary_id.value, String(self._UUID_LENGTH), index=True, nullable=False),
            Column(self._FIELD_COLUMN, String(self._FIELD_LENGTH), index=True, nullable=False),
            Column(self._KEY_COLUMN, Integer(), nullable=False),
            Column(self._VALUE_COLUMN, _PICKLETYPE_CLASS(self.dialect, self.serializer), nullable=False),
            Column(ExtraFields.updated_at.value, _DATETIME_CLASS(self.dialect), nullable=False),
            Index(f"logs_index", ExtraFields.primary_id.value, self._FIELD_COLUMN, self._KEY_COLUMN, unique=True),
        )

        asyncio.run(self._create_self_tables())

    @threadsafe_method
    @cast_key_to_string()
    async def del_item_async(self, key: str):
        stmt = update(self.tables[self._CONTEXTS_TABLE])
        stmt = stmt.where(self.tables[self._CONTEXTS_TABLE].c[ExtraFields.storage_key.value] == key)
        stmt = stmt.values({ExtraFields.active_ctx.value: False})
        async with self.engine.begin("DELETE") as conn:
            await conn.execute(stmt)

    @threadsafe_method
    @cast_key_to_string()
    async def contains_async(self, key: str) -> bool:
        subq = select(self.tables[self._CONTEXTS_TABLE])
        subq = subq.where(self.tables[self._CONTEXTS_TABLE].c[ExtraFields.storage_key.value] == key)
        subq = subq.where(self.tables[self._CONTEXTS_TABLE].c[ExtraFields.active_ctx.value])
        stmt = select(func.count()).select_from(subq.subquery())
        async with self.engine.begin() as conn:
            result = (await conn.execute(stmt)).fetchone()
            if result is None or len(result) == 0:
                raise ValueError(f"Database {self.dialect} error: operation CONTAINS")
            return result[0] != 0

    @threadsafe_method
    async def len_async(self) -> int:
        subq = select(self.tables[self._CONTEXTS_TABLE].c[ExtraFields.storage_key.value])
        subq = subq.where(self.tables[self._CONTEXTS_TABLE].c[ExtraFields.active_ctx.value]).distinct()
        stmt = select(func.count()).select_from(subq.subquery())
        async with self.engine.begin("LENGTH") as conn:
            result = (await conn.execute(stmt)).fetchone()
            if result is None or len(result) == 0:
                raise ValueError(f"Database {self.dialect} error: operation LENGTH")
            return result[0]

    @threadsafe_method
<<<<<<< HEAD
    async def clear_async(self):
        stmt = update(self.tables[self._CONTEXTS_TABLE])
        stmt = stmt.values({ExtraFields.active_ctx.value: False})
        async with self.engine.begin("CLEAR") as conn:
            await conn.execute(stmt)

    @threadsafe_method
    @cast_key_to_string()
    async def contains_async(self, key: str) -> bool:
        subq = select(self.tables[self._CONTEXTS_TABLE])
        subq = subq.where(self.tables[self._CONTEXTS_TABLE].c[ExtraFields.storage_key.value] == key)
        subq = subq.where(self.tables[self._CONTEXTS_TABLE].c[ExtraFields.active_ctx.value])
        stmt = select(func.count()).select_from(subq.subquery())
        async with self.engine.begin("CONTAINS") as conn:
            result = (await conn.execute(stmt)).fetchone()
            if result is None or len(result) == 0:
                raise ValueError(f"Database {self.dialect} error: operation CONTAINS")
            return result[0] != 0
=======
    async def clear_async(self, prune_history: bool = False):
        if prune_history:
            stmt = delete(self.tables[self._CONTEXTS_TABLE])
        else:
            stmt = update(self.tables[self._CONTEXTS_TABLE])
            stmt = stmt.values({ExtraFields.active_ctx.value: False})
        async with self.engine.begin() as conn:
            await conn.execute(stmt)

    @threadsafe_method
    async def keys_async(self) -> Set[str]:
        stmt = select(self.tables[self._CONTEXTS_TABLE].c[ExtraFields.storage_key.value])
        stmt = stmt.where(self.tables[self._CONTEXTS_TABLE].c[ExtraFields.active_ctx.value]).distinct()
        async with self.engine.begin() as conn:
            result = (await conn.execute(stmt)).fetchall()
            return set() if result is None else {res[0] for res in result}
>>>>>>> 05f0d948

    async def _create_self_tables(self):
        async with self.engine.begin("CREATE_TABLES") as conn:
            for table in self.tables.values():
                if not await conn.run_sync(lambda sync_conn: inspect(sync_conn).has_table(table.name)):
                    await conn.run_sync(table.create, self.engine)

    def _check_availability(self, custom_driver: bool):
        if not custom_driver:
            if self.full_path.startswith("postgresql") and not postgres_available:
                install_suggestion = get_protocol_install_suggestion("postgresql")
                raise ImportError("Packages `sqlalchemy` and/or `asyncpg` are missing.\n" + install_suggestion)
            elif self.full_path.startswith("mysql") and not mysql_available:
                install_suggestion = get_protocol_install_suggestion("mysql")
                raise ImportError("Packages `sqlalchemy` and/or `asyncmy` are missing.\n" + install_suggestion)
            elif self.full_path.startswith("sqlite") and not sqlite_available:
                install_suggestion = get_protocol_install_suggestion("sqlite")
                raise ImportError("Package `sqlalchemy` and/or `aiosqlite` is missing.\n" + install_suggestion)

    async def _read_pac_ctx(self, storage_key: str) -> Tuple[Dict, Optional[str]]:
        async with self.engine.begin("READ_PAC") as conn:
            stmt = select(self.tables[self._CONTEXTS_TABLE].c[ExtraFields.primary_id.value], self.tables[self._CONTEXTS_TABLE].c[self._PACKED_COLUMN])
            stmt = stmt.where(self.tables[self._CONTEXTS_TABLE].c[ExtraFields.storage_key.value] == storage_key)
            stmt = stmt.where(self.tables[self._CONTEXTS_TABLE].c[ExtraFields.active_ctx.value])
            stmt = stmt.order_by(self.tables[self._CONTEXTS_TABLE].c[ExtraFields.updated_at.value].desc()).limit(1)
            result = (await conn.execute(stmt)).fetchone()
            if result is not None:
                return result[1], result[0]
            else:
                return dict(), None

    async def _read_log_ctx(self, keys_limit: Optional[int], field_name: str, primary_id: str) -> Dict:
        async with self.engine.begin("READ_LOG") as conn:
            stmt = select(self.tables[self._LOGS_TABLE].c[self._KEY_COLUMN], self.tables[self._LOGS_TABLE].c[self._VALUE_COLUMN])
            stmt = stmt.where(self.tables[self._LOGS_TABLE].c[ExtraFields.primary_id.value] == primary_id)
            stmt = stmt.where(self.tables[self._LOGS_TABLE].c[self._FIELD_COLUMN] == field_name)
            stmt = stmt.order_by(self.tables[self._LOGS_TABLE].c[self._KEY_COLUMN].desc())
            if keys_limit is not None:
                stmt = stmt.limit(keys_limit)
            result = (await conn.execute(stmt)).fetchall()
            if len(result) > 0:
                return {key: value for key, value in result}
            else:
                return dict()

    async def _write_pac_ctx(self, data: Dict, created: datetime, updated: datetime, storage_key: str, primary_id: str):
        async with self.engine.begin("WRITE_PAC") as conn:
            insert_stmt = self._INSERT_CALLABLE(self.tables[self._CONTEXTS_TABLE]).values(
                {self._PACKED_COLUMN: data, ExtraFields.storage_key.value: storage_key, ExtraFields.primary_id.value: primary_id, ExtraFields.created_at.value: created, ExtraFields.updated_at.value: updated}
            )
            update_stmt = _get_update_stmt(self.dialect, insert_stmt, [self._PACKED_COLUMN, ExtraFields.storage_key.value, ExtraFields.updated_at.value, ExtraFields.active_ctx.value], [ExtraFields.primary_id.value])
            await conn.execute(update_stmt)

    async def _write_log_ctx(self, data: List[Tuple[str, int, Dict]], updated: datetime, primary_id: str):
        async with self.engine.begin("WRITE_LOG") as conn:
            insert_stmt = self._INSERT_CALLABLE(self.tables[self._LOGS_TABLE]).values(
                [
                    {self._FIELD_COLUMN: field, self._KEY_COLUMN: key, self._VALUE_COLUMN: value, ExtraFields.primary_id.value: primary_id, ExtraFields.updated_at.value: updated}
                    for field, key, value in data
                ]
            )
            update_stmt = _get_update_stmt(self.dialect, insert_stmt, [self._VALUE_COLUMN, ExtraFields.updated_at.value], [ExtraFields.primary_id.value, self._FIELD_COLUMN, self._KEY_COLUMN])
            await conn.execute(update_stmt)<|MERGE_RESOLUTION|>--- conflicted
+++ resolved
@@ -223,7 +223,7 @@
         subq = subq.where(self.tables[self._CONTEXTS_TABLE].c[ExtraFields.storage_key.value] == key)
         subq = subq.where(self.tables[self._CONTEXTS_TABLE].c[ExtraFields.active_ctx.value])
         stmt = select(func.count()).select_from(subq.subquery())
-        async with self.engine.begin() as conn:
+        async with self.engine.begin("CONTAINS") as conn:
             result = (await conn.execute(stmt)).fetchone()
             if result is None or len(result) == 0:
                 raise ValueError(f"Database {self.dialect} error: operation CONTAINS")
@@ -241,43 +241,22 @@
             return result[0]
 
     @threadsafe_method
-<<<<<<< HEAD
-    async def clear_async(self):
-        stmt = update(self.tables[self._CONTEXTS_TABLE])
-        stmt = stmt.values({ExtraFields.active_ctx.value: False})
-        async with self.engine.begin("CLEAR") as conn:
-            await conn.execute(stmt)
-
-    @threadsafe_method
-    @cast_key_to_string()
-    async def contains_async(self, key: str) -> bool:
-        subq = select(self.tables[self._CONTEXTS_TABLE])
-        subq = subq.where(self.tables[self._CONTEXTS_TABLE].c[ExtraFields.storage_key.value] == key)
-        subq = subq.where(self.tables[self._CONTEXTS_TABLE].c[ExtraFields.active_ctx.value])
-        stmt = select(func.count()).select_from(subq.subquery())
-        async with self.engine.begin("CONTAINS") as conn:
-            result = (await conn.execute(stmt)).fetchone()
-            if result is None or len(result) == 0:
-                raise ValueError(f"Database {self.dialect} error: operation CONTAINS")
-            return result[0] != 0
-=======
     async def clear_async(self, prune_history: bool = False):
         if prune_history:
             stmt = delete(self.tables[self._CONTEXTS_TABLE])
         else:
             stmt = update(self.tables[self._CONTEXTS_TABLE])
             stmt = stmt.values({ExtraFields.active_ctx.value: False})
-        async with self.engine.begin() as conn:
+        async with self.engine.begin("CLEAR") as conn:
             await conn.execute(stmt)
 
     @threadsafe_method
     async def keys_async(self) -> Set[str]:
         stmt = select(self.tables[self._CONTEXTS_TABLE].c[ExtraFields.storage_key.value])
         stmt = stmt.where(self.tables[self._CONTEXTS_TABLE].c[ExtraFields.active_ctx.value]).distinct()
-        async with self.engine.begin() as conn:
+        async with self.engine.begin("KEYS") as conn:
             result = (await conn.execute(stmt)).fetchall()
             return set() if result is None else {res[0] for res in result}
->>>>>>> 05f0d948
 
     async def _create_self_tables(self):
         async with self.engine.begin("CREATE_TABLES") as conn:
