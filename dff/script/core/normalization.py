"""
Normalization
-------------
Normalization module is used to normalize all python objects and functions to a format
that is suitable for script and actor execution process.
This module contains a basic set of functions for normalizing data in a dialog script.
"""
import logging

from typing import Union, Callable, Any, Dict, Optional, ForwardRef

from .keywords import Keywords
from .context import Context
from .types import NodeLabel3Type, NodeLabelType, ConditionType, LabelType
from .message import Message

from pydantic import validate_call

logger = logging.getLogger(__name__)

Pipeline = ForwardRef("Pipeline")


def normalize_label(label: NodeLabelType, default_flow_label: LabelType = "") -> Union[Callable, NodeLabel3Type]:
    """
    The function that is used for normalization of
    :py:const:`default_flow_label <dff.script.NodeLabelType>`.

    :param label: If label is Callable the function is wrapped into try/except
        and normalization is used on the result of the function call with the name label.
    :param default_flow_label: flow_label is used if label does not contain flow_label.
    :return: Result of the label normalization,
        if Callable is returned, the normalized result is returned.
    """
    if callable(label):

        def get_label_handler(ctx: Context, pipeline: Pipeline, *args, **kwargs) -> NodeLabel3Type:
            try:
                new_label = label(ctx, pipeline, *args, **kwargs)
                new_label = normalize_label(new_label, default_flow_label)
                flow_label, node_label, _ = new_label
                node = pipeline.script.get(flow_label, {}).get(node_label)
                if not node:
                    raise Exception(f"Unknown transitions {new_label} for pipeline.script={pipeline.script}")
                if node_label in [Keywords.LOCAL, Keywords.GLOBAL]:
                    raise Exception(f"Invalid transition: can't transition to {flow_label}:{node_label}")
            except Exception as exc:
                new_label = None
                logger.error(f"Exception {exc} of function {label}", exc_info=exc)
            return new_label

        return get_label_handler  # create wrap to get uniq key for dictionary
    elif isinstance(label, str) or isinstance(label, Keywords):
        return (default_flow_label, label, float("-inf"))
    elif isinstance(label, tuple) and len(label) == 2 and isinstance(label[-1], float):
        return (default_flow_label, label[0], label[-1])
    elif isinstance(label, tuple) and len(label) == 2 and isinstance(label[-1], str):
        flow_label = label[0] or default_flow_label
        return (flow_label, label[-1], float("-inf"))
    elif isinstance(label, tuple) and len(label) == 3:
        flow_label = label[0] or default_flow_label
        return (flow_label, label[1], label[2])


def normalize_condition(condition: ConditionType) -> Callable:
    """
    The function that is used to normalize `condition`

    :param condition: Condition to normalize.
    :return: The function condition wrapped into the try/except.
    """
    if callable(condition):

        def callable_condition_handler(ctx: Context, pipeline: Pipeline, *args, **kwargs) -> bool:
            try:
                return condition(ctx, pipeline, *args, **kwargs)
            except Exception as exc:
                logger.error(f"Exception {exc} of function {condition}", exc_info=exc)
                return False

        return callable_condition_handler


@validate_call
def normalize_response(response: Optional[Union[Message, Callable[..., Message]]]) -> Callable[..., Message]:
    """
    This function is used to normalize response, if response Callable, it is returned, otherwise
    response is wrapped to the function and this function is returned.

    :param response: Response to normalize.
    :return: Function that returns callable response.
    """
    if callable(response):
        return response
    else:
        if response is None:
            result = Message()
        elif isinstance(response, Message):
            result = response
        else:
            raise TypeError(type(response))

        def response_handler(ctx: Context, pipeline: Pipeline, *args, **kwargs):
            return result

        return response_handler


<<<<<<< HEAD
@validate_arguments
def normalize_script(script: Dict[LabelType, Any]) -> Dict[LabelType, Dict[LabelType, Dict[str, Any]]]:
    """
    This function normalizes :py:class:`.Script`: it returns dict where the GLOBAL node is moved
    into the flow with the GLOBAL name. The function returns the structure

    `{GLOBAL: {...NODE...}, ...}` -> `{GLOBAL: {GLOBAL: {...NODE...}}, ...}`.

    :param script: :py:class:`.Script` that describes the dialog scenario.
    :return: Normalized :py:class:`.Script`.
    """
    if isinstance(script, dict):
        if Keywords.GLOBAL in script and all([isinstance(item, Keywords) for item in script[Keywords.GLOBAL].keys()]):
            script[Keywords.GLOBAL] = {Keywords.GLOBAL: script[Keywords.GLOBAL]}
    return script
=======
@validate_call
def normalize_processing(processing: Dict[Any, Callable]) -> Callable:
    """
    This function is used to normalize processing.
    It returns function that consecutively applies all preprocessing stages from dict.

    :param processing: Processing which contains all preprocessing stages in a format "PROC_i" -> proc_func_i.
    :return: Function that consequentially applies all preprocessing stages from dict.
    """
    if isinstance(processing, dict):

        def processing_handler(ctx: Context, pipeline: Pipeline, *args, **kwargs) -> Context:
            for processing_name, processing_func in processing.items():
                try:
                    if processing_func is not None:
                        ctx = processing_func(ctx, pipeline, *args, **kwargs)
                except Exception as exc:
                    logger.error(
                        f"Exception {exc} for processing_name={processing_name} and processing_func={processing_func}",
                        exc_info=exc,
                    )
            return ctx

        return processing_handler
>>>>>>> c39f521c
<|MERGE_RESOLUTION|>--- conflicted
+++ resolved
@@ -106,8 +106,7 @@
         return response_handler
 
 
-<<<<<<< HEAD
-@validate_arguments
+@validate_call
 def normalize_script(script: Dict[LabelType, Any]) -> Dict[LabelType, Dict[LabelType, Dict[str, Any]]]:
     """
     This function normalizes :py:class:`.Script`: it returns dict where the GLOBAL node is moved
@@ -121,30 +120,4 @@
     if isinstance(script, dict):
         if Keywords.GLOBAL in script and all([isinstance(item, Keywords) for item in script[Keywords.GLOBAL].keys()]):
             script[Keywords.GLOBAL] = {Keywords.GLOBAL: script[Keywords.GLOBAL]}
-    return script
-=======
-@validate_call
-def normalize_processing(processing: Dict[Any, Callable]) -> Callable:
-    """
-    This function is used to normalize processing.
-    It returns function that consecutively applies all preprocessing stages from dict.
-
-    :param processing: Processing which contains all preprocessing stages in a format "PROC_i" -> proc_func_i.
-    :return: Function that consequentially applies all preprocessing stages from dict.
-    """
-    if isinstance(processing, dict):
-
-        def processing_handler(ctx: Context, pipeline: Pipeline, *args, **kwargs) -> Context:
-            for processing_name, processing_func in processing.items():
-                try:
-                    if processing_func is not None:
-                        ctx = processing_func(ctx, pipeline, *args, **kwargs)
-                except Exception as exc:
-                    logger.error(
-                        f"Exception {exc} for processing_name={processing_name} and processing_func={processing_func}",
-                        exc_info=exc,
-                    )
-            return ctx
-
-        return processing_handler
->>>>>>> c39f521c
+    return script