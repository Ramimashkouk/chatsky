"""
Message Interfaces
------------------
The Message Interfaces module contains several basic classes that define the message interfaces.
These classes provide a way to define the structure of the messengers that are used to communicate with the DFF.
"""

from __future__ import annotations
import abc
import asyncio
import logging
from pathlib import Path
from tempfile import gettempdir
from typing import Optional, Any, List, Tuple, Hashable, TYPE_CHECKING, Type

if TYPE_CHECKING:
    from dff.script import Context, Message
    from dff.pipeline.types import PipelineRunnerFunction
    from dff.messengers.common.types import PollingInterfaceLoopFunction
<<<<<<< HEAD
    from dff.script.core.message import Attachment, DataAttachment
=======
    from dff.script.core.message import Attachment
>>>>>>> 15935594

logger = logging.getLogger(__name__)


class MessengerInterface(abc.ABC):
    """
    Class that represents a message interface used for communication between pipeline and users.
    It is responsible for connection between user and pipeline, as well as for request-response transactions.
    """

    @abc.abstractmethod
    async def connect(self, pipeline_runner: PipelineRunnerFunction):
        """
        Method invoked when message interface is instantiated and connection is established.
        May be used for sending an introduction message or displaying general bot information.

        :param pipeline_runner: A function that should process user request and return context;
            usually it's a :py:meth:`~dff.pipeline.pipeline.pipeline.Pipeline._run_pipeline` function.
        """
        raise NotImplementedError


class MessengerInterfaceWithAttachments(MessengerInterface, abc.ABC):
    """
    MessengerInterface subclass that has methods for attachment handling.

    :param attachments_directory: Directory where attachments will be stored.
        If not specified, the temporary directory will be used.
    """

    supported_request_attachment_types: set[Type[Attachment]] = set()
    """
    Types of attachment that this messenger interface can receive.
    Attachments not in this list will be neglected.
    """

    supported_response_attachment_types: set[Type[Attachment]] = set()
    """
    Types of attachment that this messenger interface can send.
    Attachments not in this list will be neglected.
    """

    def __init__(self, attachments_directory: Optional[Path] = None) -> None:
        tempdir = gettempdir()
        if attachments_directory is not None and not str(attachments_directory.absolute()).startswith(tempdir):
            self.attachments_directory = attachments_directory
        else:
            warning_start = f"Attachments directory for {type(self).__name__} messenger interface"
            warning_end = "attachment data won't be cached locally!"
            if attachments_directory is None:
                self.attachments_directory = Path(tempdir) / f"dff-cache-{type(self).__name__}"
                logger.info(f"{warning_start} is None, so will be set to tempdir and {warning_end}")
            else:
                self.attachments_directory = attachments_directory
                logger.info(f"{warning_start} is in tempdir, so {warning_end}")
        self.attachments_directory.mkdir(parents=True, exist_ok=True)

    @abc.abstractmethod
<<<<<<< HEAD
    async def populate_attachment(self, attachment: DataAttachment) -> bytes:
        """
        Method that can be used by some messenger interfaces for attachment population.
        E.g. if a file attachment consists of a URL of the file uploaded to the messenger servers,
        this method is the right place to call the messenger API for the file downloading.

        :param attachment: Attachment that should be populated.
=======
    async def get_attachment_bytes(self, source: str) -> bytes:
        """
        Get attachment bytes from file source.

        E.g. if a file attachment consists of a URL of the file uploaded to the messenger servers,
        this method is the right place to call the messenger API for the file downloading.

        :param source: Identifying string for the file.
>>>>>>> 15935594
        :return: The attachment bytes.
        """
        raise NotImplementedError


class PollingMessengerInterface(MessengerInterface):
    """
    Polling message interface runs in a loop, constantly asking users for a new input.
    """

    @abc.abstractmethod
    def _request(self) -> List[Tuple[Message, Hashable]]:
        """
        Method used for sending users request for their input.

        :return: A list of tuples: user inputs and context ids (any user ids) associated with the inputs.
        """
        raise NotImplementedError

    @abc.abstractmethod
    def _respond(self, responses: List[Context]):
        """
        Method used for sending users responses for their last input.

        :param responses: A list of contexts, representing dialogs with the users;
            `last_response`, `id` and some dialog info can be extracted from there.
        """
        raise NotImplementedError

    def _on_exception(self, e: BaseException):
        """
        Method that is called on polling cycle exceptions, in some cases it should show users the exception.
        By default, it logs all exit exceptions to `info` log and all non-exit exceptions to `error`.

        :param e: The exception.
        """
        if isinstance(e, Exception):
            logger.error(f"Exception in {type(self).__name__} loop!", exc_info=e)
        else:
            logger.info(f"{type(self).__name__} has stopped polling.")

    async def _polling_loop(
        self,
        pipeline_runner: PipelineRunnerFunction,
        timeout: float = 0,
    ):
        """
        Method running the request - response cycle once.
        """
        user_updates = self._request()
        responses = [await pipeline_runner(request, ctx_id) for request, ctx_id in user_updates]
        self._respond(responses)
        await asyncio.sleep(timeout)

    async def connect(
        self,
        pipeline_runner: PipelineRunnerFunction,
        loop: PollingInterfaceLoopFunction = lambda: True,
        timeout: float = 0,
    ):
        """
        Method, running a request - response cycle in a loop.
        The looping behavior is determined by `loop` and `timeout`,
        for most cases the loop itself shouldn't be overridden.

        :param pipeline_runner: A function that should process user request and return context;
            usually it's a :py:meth:`~dff.pipeline.pipeline.pipeline.Pipeline._run_pipeline` function.
        :param loop: a function that determines whether polling should be continued;
            called in each cycle, should return `True` to continue polling or `False` to stop.
        :param timeout: a time interval between polls (in seconds).
        """
        while loop():
            try:
                await self._polling_loop(pipeline_runner, timeout)

            except BaseException as e:
                self._on_exception(e)
                break


class CallbackMessengerInterface(MessengerInterface):
    """
    Callback message interface is waiting for user input and answers once it gets one.
    """

    def __init__(self) -> None:
        self._pipeline_runner: Optional[PipelineRunnerFunction] = None

    async def connect(self, pipeline_runner: PipelineRunnerFunction):
        self._pipeline_runner = pipeline_runner

    async def on_request_async(
        self, request: Message, ctx_id: Optional[Hashable] = None, update_ctx_misc: Optional[dict] = None
    ) -> Context:
        """
        Method that should be invoked on user input.
        This method has the same signature as :py:class:`~dff.pipeline.types.PipelineRunnerFunction`.
        """
        return await self._pipeline_runner(request, ctx_id, update_ctx_misc)

    def on_request(
        self, request: Any, ctx_id: Optional[Hashable] = None, update_ctx_misc: Optional[dict] = None
    ) -> Context:
        """
        Method that should be invoked on user input.
        This method has the same signature as :py:class:`~dff.pipeline.types.PipelineRunnerFunction`.
        """
        return asyncio.run(self.on_request_async(request, ctx_id, update_ctx_misc))<|MERGE_RESOLUTION|>--- conflicted
+++ resolved
@@ -17,11 +17,7 @@
     from dff.script import Context, Message
     from dff.pipeline.types import PipelineRunnerFunction
     from dff.messengers.common.types import PollingInterfaceLoopFunction
-<<<<<<< HEAD
-    from dff.script.core.message import Attachment, DataAttachment
-=======
     from dff.script.core.message import Attachment
->>>>>>> 15935594
 
 logger = logging.getLogger(__name__)
 
@@ -80,15 +76,6 @@
         self.attachments_directory.mkdir(parents=True, exist_ok=True)
 
     @abc.abstractmethod
-<<<<<<< HEAD
-    async def populate_attachment(self, attachment: DataAttachment) -> bytes:
-        """
-        Method that can be used by some messenger interfaces for attachment population.
-        E.g. if a file attachment consists of a URL of the file uploaded to the messenger servers,
-        this method is the right place to call the messenger API for the file downloading.
-
-        :param attachment: Attachment that should be populated.
-=======
     async def get_attachment_bytes(self, source: str) -> bytes:
         """
         Get attachment bytes from file source.
@@ -97,7 +84,6 @@
         this method is the right place to call the messenger API for the file downloading.
 
         :param source: Identifying string for the file.
->>>>>>> 15935594
         :return: The attachment bytes.
         """
         raise NotImplementedError
