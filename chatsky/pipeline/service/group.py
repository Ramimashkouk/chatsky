"""
Service Group
-------------
The Service Group module contains the
:py:class:`~.ServiceGroup` class, which is used to represent a group of related services.
This class provides a way to organize and manage multiple services as a single unit,
allowing for easier management and organization of the services within the pipeline.
The :py:class:`~.ServiceGroup` serves the important function of grouping services to work together in parallel.
"""

from __future__ import annotations
import asyncio
import logging
from typing import List, Union, Awaitable, TYPE_CHECKING, Any, Optional

from chatsky.pipeline import BeforeHandler, AfterHandler, always_start_condition
from pydantic import model_validator, Field

from chatsky.script import Context
from ..pipeline.actor import Actor

from ..pipeline.component import PipelineComponent
from ..types import (
    ComponentExecutionState,
    GlobalExtraHandlerType,
    ExtraHandlerConditionFunction,
    ExtraHandlerFunction,
    StartConditionCheckerFunction,
)
from .service import Service

logger = logging.getLogger(__name__)

if TYPE_CHECKING:
    from chatsky.pipeline.pipeline.pipeline import Pipeline


class ServiceGroup(PipelineComponent):
    """
    A service group class.
    Service group can be included into pipeline as an object or a pipeline component list.
    Service group can be synchronous or asynchronous.
    Components in synchronous groups are executed consequently (no matter is they are synchronous or asynchronous).
    Components in asynchronous groups are executed simultaneously.
    Group can be asynchronous only if all components in it are asynchronous.
    """

    components: List[
        Union[
            Actor,
            Service,
            ServiceGroup,
        ]
    ]
    """
    A :py:class:`~.ServiceGroup` object, that will be added to the group.
    """
    all_async: bool = False
    """
    Optional flag that, if set to True, makes the `ServiceGroup` run
    all components inside it asynchronously. Default value is False.
    """
    # Inherited fields repeated. Don't delete these, they're needed for documentation!
    before_handler: BeforeHandler = Field(default_factory=BeforeHandler)
    after_handler: AfterHandler = Field(default_factory=AfterHandler)
    timeout: Optional[float] = None
    requested_async_flag: Optional[bool] = None
    start_condition: StartConditionCheckerFunction = Field(default=always_start_condition)
    name: Optional[str] = None
    path: Optional[str] = None

    @model_validator(mode="before")
    @classmethod
    def __components_constructor(cls, data: Any):
        """
        Adds support for initializing from a `Callable`, `List`
        and :py:class:`~.PipelineComponent` (such as :py:class:`~.Service`)
        Casts `components` to `list` if it's not already.
        """
        if isinstance(data, list):
            result = {"components": data}
        elif callable(data) or isinstance(data, PipelineComponent):
            result = {"components": [data]}
        else:
            result = data

        if isinstance(result, dict):
            if ("components" in result) and (not isinstance(result["components"], list)):
                result["components"] = [result["components"]]
        return result

    async def _run_async_components(self, ctx: Context, pipeline: Pipeline, components: List) -> None:
        """
        Method for running a group of asynchronous components in parallel to each other.
        No check if they are asynchronous or not happens.

        :param ctx: Current dialog context.
        :param pipeline: The current pipeline.
        :param components: The components to run in parallel to each other.
        """
        service_futures = [service(ctx, pipeline) for service in components]
        for service, future in zip(components, await asyncio.gather(*service_futures, return_exceptions=True)):
            service_result = future
            if service.asynchronous and isinstance(service_result, Awaitable):
                await service_result
            elif isinstance(service_result, asyncio.TimeoutError):
                logger.warning(f"{type(service).__name__} '{service.name}' timed out!")

    async def _run_sync_component(self, ctx: Context, pipeline: Pipeline, component: Any) -> None:
        """
        Method for running a single synchronous component.

        :param ctx: Current dialog context.
        :param pipeline: The current pipeline.
        :param component: The component be run.
        """
        service_result = await component(ctx, pipeline)
        if component.asynchronous and isinstance(service_result, Awaitable):
            await service_result

    async def run_component(self, ctx: Context, pipeline: Pipeline) -> Optional[ComponentExecutionState]:
        """
<<<<<<< HEAD
        Method for running this service group. It doesn't include extra handlers execution,
        start condition checking or error handling - pure execution only.
        If this ServiceGroup's `all_async` flag is set to True (it's False by default)
        then all `components` will run simultaneously. Otherwise, ServiceGroup's default logic will apply,
        which is running all sequential components one after another with groups of asynchronous components in between.
        You could say that a group of adjacent 'asynchronous' components is a sequential component itself.
        Collects information about components execution state - group is finished successfully
=======
        Method for running this service group. Catches runtime exceptions and logs them.
        It doesn't include extra handlers execution, start condition checking or error handling - pure execution only.
        Executes components inside the group based on its :py:attr:`~.PipelineComponent.asynchronous` property.
        Collects information about their execution state - group is finished successfully
>>>>>>> 0f6839de
        only if all components in it finished successfully.

        :param ctx: Current dialog context.
        :param pipeline: The current pipeline.
        """
        if self.all_async:
            await self._run_async_components(ctx, pipeline, self.components)
        else:
            current_subgroup = []
            for component in self.components:
                if component.asynchronous:
                    current_subgroup.append(component)
                else:
                    await self._run_async_components(ctx, pipeline, current_subgroup)
                    await self._run_sync_component(ctx, pipeline, component)
                    current_subgroup = []
            await self._run_async_components(ctx, pipeline, current_subgroup)

        failed = any([service.get_state(ctx) == ComponentExecutionState.FAILED for service in self.components])
        if failed:
            return ComponentExecutionState.FAILED

    def add_extra_handler(
        self,
        global_extra_handler_type: GlobalExtraHandlerType,
        extra_handler: ExtraHandlerFunction,
        condition: ExtraHandlerConditionFunction = lambda _: False,
    ):
        """
        Method for adding a global extra handler to this group.
        Adds extra handler to itself and propagates it to all inner components.
        Uses a special condition function to determine whether to add extra handler to any particular inner component.
        Condition checks components path to be in whitelist (if defined) and not to be in blacklist (if defined).

        :param global_extra_handler_type: A type of extra handler to add.
        :param extra_handler: A `ExtraHandlerFunction` to add as an extra handler.
        :type extra_handler: :py:data:`~.ExtraHandlerFunction`
        :param condition: A condition function.
        :return: `None`
        """
        super().add_extra_handler(global_extra_handler_type, extra_handler)
        for service in self.components:
            if not condition(service.path):
                continue
            if isinstance(service, ServiceGroup):
                service.add_extra_handler(global_extra_handler_type, extra_handler, condition)
            else:
                service.add_extra_handler(global_extra_handler_type, extra_handler)

    @property
    def computed_name(self) -> str:
        return "service_group"

    @property
    def info_dict(self) -> dict:
        """
        See `Component.info_dict` property.
        Adds `services` key to base info dictionary.
        """
        representation = super(ServiceGroup, self).info_dict
        representation.update({"services": [service.info_dict for service in self.components]})
        return representation<|MERGE_RESOLUTION|>--- conflicted
+++ resolved
@@ -120,7 +120,6 @@
 
     async def run_component(self, ctx: Context, pipeline: Pipeline) -> Optional[ComponentExecutionState]:
         """
-<<<<<<< HEAD
         Method for running this service group. It doesn't include extra handlers execution,
         start condition checking or error handling - pure execution only.
         If this ServiceGroup's `all_async` flag is set to True (it's False by default)
@@ -128,12 +127,6 @@
         which is running all sequential components one after another with groups of asynchronous components in between.
         You could say that a group of adjacent 'asynchronous' components is a sequential component itself.
         Collects information about components execution state - group is finished successfully
-=======
-        Method for running this service group. Catches runtime exceptions and logs them.
-        It doesn't include extra handlers execution, start condition checking or error handling - pure execution only.
-        Executes components inside the group based on its :py:attr:`~.PipelineComponent.asynchronous` property.
-        Collects information about their execution state - group is finished successfully
->>>>>>> 0f6839de
         only if all components in it finished successfully.
 
         :param ctx: Current dialog context.
