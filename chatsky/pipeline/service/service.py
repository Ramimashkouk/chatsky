--- conflicted
+++ resolved
@@ -66,14 +66,6 @@
             raise ValueError("A Service can only be initialized from a Dict or a Callable." " Wrong inputs received.")
         return data
 
-<<<<<<< HEAD
-=======
-    @model_validator(mode="after")
-    def __tick_async_flag(self):
-        self.calculated_async_flag = True
-        return self
-
->>>>>>> 314b9fc5
     async def run_component(self, ctx: Context, pipeline: Pipeline) -> None:
         """
         Method for running this service. Service 'handler' has three possible signatures,
