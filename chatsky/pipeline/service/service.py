"""
Service
-------
The Service module contains the :py:class:`.Service` class,
which can be included into pipeline as object or a dictionary.
Pipeline consists of services and service groups.
Service group can be synchronous or asynchronous.
Service is an atomic part of a pipeline.
Service can be asynchronous only if its handler is a coroutine.
Actor wrapping service is asynchronous.
"""

from __future__ import annotations
import logging
import inspect
from typing import TYPE_CHECKING, Any, Optional, Callable
from pydantic import model_validator, Field

from chatsky.script import Context


from chatsky.utils.devel.async_helpers import wrap_sync_function_in_async
from chatsky.pipeline import always_start_condition
from ..types import (
    ServiceFunction,
    StartConditionCheckerFunction,
)
from ..pipeline.component import PipelineComponent
from .extra import BeforeHandler, AfterHandler

logger = logging.getLogger(__name__)

if TYPE_CHECKING:
    from chatsky.pipeline.pipeline.pipeline import Pipeline


class Service(PipelineComponent):
    """
    This class represents a service.
    Service can be included into pipeline as object or a dictionary.
    Service group can be synchronous or asynchronous.
    Service can be asynchronous only if its handler is a coroutine.
<<<<<<< HEAD

    :param handler: A service function or an actor.
    :type handler: :py:data:`~.ServiceFunction`
    :param before_handler: List of `_ComponentExtraHandler` to add to the group.
    :type before_handler: Optional[:py:data:`~._ComponentExtraHandler`]
    :param after_handler: List of `_ComponentExtraHandler` to add to the group.
    :type after_handler: Optional[:py:data:`~._ComponentExtraHandler`]
    :param timeout: Timeout to add to the group.
    :param asynchronous: Requested asynchronous property.
    :param start_condition: StartConditionCheckerFunction that is invoked before each service execution;
        service is executed only if it returns `True`.
    :type start_condition: Optional[:py:data:`~.StartConditionCheckerFunction`]
    :param name: Requested service name.
=======
>>>>>>> 9278dca9
    """

    handler: ServiceFunction
    """
    A service function.
    """
    # Inherited fields repeated. Don't delete these, they're needed for documentation!
    before_handler: BeforeHandler = Field(default_factory=BeforeHandler)
    after_handler: AfterHandler = Field(default_factory=AfterHandler)
    timeout: Optional[float] = None
    requested_async_flag: Optional[bool] = None
    start_condition: StartConditionCheckerFunction = Field(default=always_start_condition)
    name: Optional[str] = None
    path: Optional[str] = None

    @model_validator(mode="before")
    @classmethod
    def __handler_constructor(cls, data: Any):
        if isinstance(data, Callable):
            return {"handler": data}
        elif not isinstance(data, dict):
            raise ValueError("A Service can only be initialized from a Dict or a Callable." " Wrong inputs received.")
        return data

    async def run_component(self, ctx: Context, pipeline: Pipeline) -> None:
        """
        Method for running this service. Service 'handler' has three possible signatures,
        so this method picks the right one to invoke. These possible signatures are:

        - (ctx: Context) - accepts current dialog context only.
        - (ctx: Context, pipeline: Pipeline) - accepts context and current pipeline.
        - | (ctx: Context, pipeline: Pipeline, info: ServiceRuntimeInfo) - accepts context,
              pipeline and service runtime info dictionary.

        :param ctx: Current dialog context.
        :param pipeline: The current pipeline.
        :return: `None`
        """
        handler_params = len(inspect.signature(self.handler).parameters)
        if handler_params == 1:
            await wrap_sync_function_in_async(self.handler, ctx)
        elif handler_params == 2:
            await wrap_sync_function_in_async(self.handler, ctx, pipeline)
        elif handler_params == 3:
            await wrap_sync_function_in_async(self.handler, ctx, pipeline, self._get_runtime_info(ctx))
        else:
            raise Exception(f"Too many parameters required for service '{self.name}' handler: {handler_params}!")

    @property
    def computed_name(self) -> str:
        if callable(self.handler):
            if inspect.isfunction(self.handler):
                return self.handler.__name__
            else:
                return self.handler.__class__.__name__
        else:
            return "noname_service"

    @property
    def info_dict(self) -> dict:
        """
        See `Component.info_dict` property.
        Adds `handler` key to base info dictionary.
        """
        representation = super(Service, self).info_dict
        # Need to carefully remove this
        if callable(self.handler):
            service_representation = f"Callable '{self.handler.__name__}'"
        else:
            service_representation = "[Unknown]"
        representation.update({"handler": service_representation})
        return representation


def to_service(
    before_handler: BeforeHandler = None,
    after_handler: AfterHandler = None,
    timeout: Optional[int] = None,
    asynchronous: bool = False,
    start_condition: StartConditionCheckerFunction = always_start_condition,
    name: Optional[str] = None,
):
    """
    Function for decorating a function as a Service.
    Returns a Service, constructed from this function (taken as a handler).
    All arguments are passed directly to `Service` constructor.
    """
    before_handler = BeforeHandler() if before_handler is None else before_handler
    after_handler = AfterHandler() if after_handler is None else after_handler

    def inner(handler: ServiceFunction) -> Service:
        return Service(
            handler=handler,
            before_handler=before_handler,
            after_handler=after_handler,
            timeout=timeout,
            asynchronous=asynchronous,
            start_condition=start_condition,
            name=name,
        )

    return inner<|MERGE_RESOLUTION|>--- conflicted
+++ resolved
@@ -40,22 +40,6 @@
     Service can be included into pipeline as object or a dictionary.
     Service group can be synchronous or asynchronous.
     Service can be asynchronous only if its handler is a coroutine.
-<<<<<<< HEAD
-
-    :param handler: A service function or an actor.
-    :type handler: :py:data:`~.ServiceFunction`
-    :param before_handler: List of `_ComponentExtraHandler` to add to the group.
-    :type before_handler: Optional[:py:data:`~._ComponentExtraHandler`]
-    :param after_handler: List of `_ComponentExtraHandler` to add to the group.
-    :type after_handler: Optional[:py:data:`~._ComponentExtraHandler`]
-    :param timeout: Timeout to add to the group.
-    :param asynchronous: Requested asynchronous property.
-    :param start_condition: StartConditionCheckerFunction that is invoked before each service execution;
-        service is executed only if it returns `True`.
-    :type start_condition: Optional[:py:data:`~.StartConditionCheckerFunction`]
-    :param name: Requested service name.
-=======
->>>>>>> 9278dca9
     """
 
     handler: ServiceFunction
