"""
Service
-------
The Service module contains the :py:class:`.Service` class,
which can be included into pipeline as object or a dictionary.
Pipeline consists of services and service groups.
Service group can be synchronous or asynchronous.
Service is an atomic part of a pipeline.
Service can be asynchronous only if its handler is a coroutine.
Actor wrapping service is asynchronous.
"""

from __future__ import annotations
import logging
import inspect
from typing import TYPE_CHECKING, Any, Optional, Callable
from pydantic import model_validator, Field

from chatsky.script import Context


from chatsky.utils.devel.async_helpers import wrap_sync_function_in_async
from chatsky.pipeline import always_start_condition
from ..types import (
    ServiceFunction,
    StartConditionCheckerFunction,
)
from ..pipeline.component import PipelineComponent
from .extra import BeforeHandler, AfterHandler

logger = logging.getLogger(__name__)

if TYPE_CHECKING:
    from chatsky.pipeline.pipeline.pipeline import Pipeline


class Service(PipelineComponent):
    """
    This class represents a service.
    Service can be included into pipeline as object or a dictionary.
    Service group can be synchronous or asynchronous.
    Service can be asynchronous only if its handler is a coroutine.
    """

    handler: ServiceFunction
    """
    A :py:data:`~.ServiceFunction`.
    """
    # Inherited fields repeated. Don't delete these, they're needed for documentation!
    before_handler: BeforeHandler = Field(default_factory=BeforeHandler)
    after_handler: AfterHandler = Field(default_factory=AfterHandler)
    timeout: Optional[float] = None
    requested_async_flag: Optional[bool] = None
    start_condition: StartConditionCheckerFunction = Field(default=always_start_condition)
    name: Optional[str] = None
    path: Optional[str] = None

    @model_validator(mode="before")
    @classmethod
    def handler_validator(cls, data: Any):
        """
        Add support for initializing from a `Callable`.
        """
        if isinstance(data, Callable):
            return {"handler": data}
        return data

<<<<<<< HEAD
=======
    @model_validator(mode="after")
    def __tick_async_flag__(self):
        self.calculated_async_flag = True
        return self

>>>>>>> fccfc5b8
    async def run_component(self, ctx: Context, pipeline: Pipeline) -> None:
        """
        Method for running this service. Service 'handler' has three possible signatures,
        so this method picks the right one to invoke. These possible signatures are:

        - (ctx: Context) - accepts current dialog context only.
        - (ctx: Context, pipeline: Pipeline) - accepts context and current pipeline.
        - | (ctx: Context, pipeline: Pipeline, info: ServiceRuntimeInfo) - accepts context,
              pipeline and service runtime info dictionary.

        :param ctx: Current dialog context.
        :param pipeline: The current pipeline.
        :return: `None`
        """
        handler_params = len(inspect.signature(self.handler).parameters)
        if handler_params == 1:
            await wrap_sync_function_in_async(self.handler, ctx)
        elif handler_params == 2:
            await wrap_sync_function_in_async(self.handler, ctx, pipeline)
        elif handler_params == 3:
            await wrap_sync_function_in_async(self.handler, ctx, pipeline, self._get_runtime_info(ctx))
        else:
            raise Exception(f"Too many parameters required for service '{self.name}' handler: {handler_params}!")

    @property
    def computed_name(self) -> str:
        if inspect.isfunction(self.handler):
            return self.handler.__name__
        else:
            return self.handler.__class__.__name__

    @property
    def info_dict(self) -> dict:
        """
        See `Component.info_dict` property.
        Adds `handler` key to base info dictionary.
        """
        representation = super(Service, self).info_dict
        # Need to carefully remove this
        if callable(self.handler):
            service_representation = f"Callable '{self.handler.__name__}'"
        else:
            service_representation = "[Unknown]"
        representation.update({"handler": service_representation})
        return representation


def to_service(
    before_handler: BeforeHandler = None,
    after_handler: AfterHandler = None,
    timeout: Optional[int] = None,
    asynchronous: bool = False,
    start_condition: StartConditionCheckerFunction = always_start_condition,
    name: Optional[str] = None,
):
    """
    Function for decorating a function as a Service.
    Returns a Service, constructed from this function (taken as a handler).
    All arguments are passed directly to `Service` constructor.
    """
    before_handler = BeforeHandler() if before_handler is None else before_handler
    after_handler = AfterHandler() if after_handler is None else after_handler

    def inner(handler: ServiceFunction) -> Service:
        return Service(
            handler=handler,
            before_handler=before_handler,
            after_handler=after_handler,
            timeout=timeout,
            asynchronous=asynchronous,
            start_condition=start_condition,
            name=name,
        )

    return inner<|MERGE_RESOLUTION|>--- conflicted
+++ resolved
@@ -65,14 +65,6 @@
             return {"handler": data}
         return data
 
-<<<<<<< HEAD
-=======
-    @model_validator(mode="after")
-    def __tick_async_flag__(self):
-        self.calculated_async_flag = True
-        return self
-
->>>>>>> fccfc5b8
     async def run_component(self, ctx: Context, pipeline: Pipeline) -> None:
         """
         Method for running this service. Service 'handler' has three possible signatures,
