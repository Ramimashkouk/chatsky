#!/usr/bin/env python
# -*- coding: utf-8 -*-

import pathlib
from typing import Iterable, List

from setuptools import setup, find_packages


LOCATION = pathlib.Path(__file__).parent.resolve()


# Get the long description from the README file
readme_file = LOCATION / "README.md"

readme_lines = [line.strip() for line in readme_file.open(encoding="utf-8").readlines()]
description = [line for line in readme_lines if line and not line.startswith("#")][0]
long_description = "\n".join(readme_lines)


def merge_req_lists(req_lists: Iterable[List[str]]) -> List[str]:
    result: set[str] = set()
    for req_list in req_lists:
        for req in req_list:
            result.add(req)
    return list(result)


core = [
    "pydantic>=1.8.2",
    "nest_asyncio>=1.5.5",
    "typing_extensions>=4.0.0",
]

<<<<<<< HEAD
doc = [
    "sphinx>=1.7.9",
    "dff_sphinx_theme>=0.1.17",
    "sphinxcontrib-apidoc==0.3.0",
    "sphinxcontrib-httpdomain>=1.8.0",
    "sphinxcontrib-katex==0.9.0",
    "sphinx_copybutton>=0.5",
    "sphinx_gallery==0.7.0",
    "sphinx-autodoc-typehints>=1.19.4",
    "nbsphinx>=0.8.9",
    "jupytext>=1.14.1",
    "jupyter>=1.0.0",
]

mypy_dependencies = [
    "mypy",
]

sql_dependencies = [
    "sqlalchemy==1.4.27",
=======
async_files_dependencies = [
    "aiofiles>=22.1.0",
>>>>>>> ac76c192
]

sqlite_dependencies = sql_dependencies

redis_dependencies = [
    "aioredis>=2.0.1",
]

mongodb_dependencies = [
    "motor>=3.1.1",
]

<<<<<<< HEAD
mysql_dependencies = merge_req_lists(
    [
        sql_dependencies,
        [
            "pymysql>=1.0.2",
            "cryptography>=36.0.2",
        ],
    ]
)

postgresql_dependencies = merge_req_lists(
    [
        sql_dependencies,
        [
            "psycopg2-binary==2.9.4",  # TODO: change to >= when psycopg2 will be stable for windows
            "asyncpg>=0.26.0",
=======
_sql_dependencies = [
    "sqlalchemy[asyncio]>=2.0.2",
]

sqlite_dependencies = merge_req_lists(
    [
        _sql_dependencies,
        [
            "aiosqlite>=0.18.0",
            "sqlalchemy[asyncio]>=1.4.27",
        ],
    ]
)

mysql_dependencies = merge_req_lists(
    [
        _sql_dependencies,
        [
            "asyncmy>=0.2.5",
            "cryptography>=36.0.2",
        ],
    ]
)

postgresql_dependencies = merge_req_lists(
    [
        _sql_dependencies,
        [
            "asyncpg>=0.27.0",
>>>>>>> ac76c192
        ],
    ]
)

ydb_dependencies = [
    "ydb>=2.5.0",
    "six>=1.16.0",
]

<<<<<<< HEAD
clickhouse_dependencies = [
    "aiochclient>=2.2.0",
    "httpx<=0.23.0",
]

stats_dependencies = merge_req_lists(
    [
        sql_dependencies,
        [
            "tqdm==4.62.3",
            "omegaconf>=2.2.2",
            "requests>=2.28.1",
        ],
    ]
)

test_requirements = [
    "pytest >=6.2.4,<7.0.0",
    "pytest-cov >=2.12.0,<3.0.0",
    "pytest-asyncio >=0.14.0,<0.15.0",
    "flake8 >=3.8.3,<4.0.0",
    "click<=8.0.4",
    "black ==20.8b1",
    "isort >=5.0.6,<6.0.0",
    "flask[async]>=2.1.2",
    "psutil>=5.9.1",
    "requests>=2.28.1",
]

devel = [
    "bump2version>=1.0.1",
    "build==0.7.0",
    "twine==4.0.0",
=======
telegram_dependencies = [
    "pytelegrambotapi==4.5.1",
>>>>>>> ac76c192
]

full = merge_req_lists(
    [
        core,
        async_files_dependencies,
        sqlite_dependencies,
        redis_dependencies,
        mongodb_dependencies,
        mysql_dependencies,
        postgresql_dependencies,
        ydb_dependencies,
<<<<<<< HEAD
        clickhouse_dependencies,
        stats_dependencies,
=======
        telegram_dependencies,
>>>>>>> ac76c192
    ]
)

test_requirements = [
    "pytest >=7.2.1,<8.0.0",
    "pytest-cov >=4.0.0,<5.0.0",
    "pytest-asyncio >=0.14.0,<0.15.0",
    "flake8 >=3.8.3,<4.0.0",
    "click<=8.0.4",
    "black ==20.8b1",
    "isort >=5.0.6,<6.0.0",
    "flask[async]>=2.1.2",
    "psutil>=5.9.1",
    "requests>=2.28.1",
    "telethon>=1.27.0,<2.0",
]

tests_full = merge_req_lists(
    [
        full,
        test_requirements,
    ]
)

doc = [
    "sphinx<6",
    "pydata_sphinx_theme>=0.12.0",
    "sphinxcontrib-apidoc==0.3.0",
    "sphinxcontrib-httpdomain>=1.8.0",
    "sphinxcontrib-katex==0.9.0",
    "sphinx_copybutton>=0.5",
    "sphinx_gallery==0.7.0",
    "sphinx-autodoc-typehints>=1.19.4",
    "nbsphinx>=0.8.9",
    "jupytext>=1.14.1",
    "jupyter>=1.0.0",
]

devel = [
    "bump2version>=1.0.1",
    "build==0.7.0",
    "twine==4.0.0",
]

mypy_dependencies = [
    "mypy==0.950",
]

devel_full = merge_req_lists(
    [
        tests_full,
        doc,
        devel,
        mypy_dependencies,
    ]
)

EXTRA_DEPENDENCIES = {
<<<<<<< HEAD
    "doc": doc,
    "tests": test_requirements,
    "devel": devel,
    "full": full,
    "test_full": tests_full,
    "examples": tests_full,
    "devel_full": devel_full,
    "sqlite": sqlite_dependencies,
    "redis": redis_dependencies,
    "mongodb": mongodb_dependencies,
    "mysql": mysql_dependencies,
    "postgresql": postgresql_dependencies,
    "ydb": ydb_dependencies,
    "clickhouse": clickhouse_dependencies,
    "stats": stats_dependencies,
=======
    "core": core,  # minimal dependencies (by default)
    "json": async_files_dependencies,  # dependencies for using JSON
    "pickle": async_files_dependencies,  # dependencies for using Pickle
    "sqlite": sqlite_dependencies,  # dependencies for using SQLite
    "redis": redis_dependencies,  # dependencies for using Redis
    "mongodb": mongodb_dependencies,  # dependencies for using MongoDB
    "mysql": mysql_dependencies,  # dependencies for using MySQL
    "postgresql": postgresql_dependencies,  # dependencies for using PostgreSQL
    "ydb": ydb_dependencies,  # dependencies for using Yandex Database
    "telegram": telegram_dependencies,  # dependencies for using Telegram
    "full": full,  # full dependencies including all options above
    "tests": test_requirements,  # dependencies for running tests
    "test_full": tests_full,  # full dependencies for running all tests (all options above)
    "examples": tests_full,  # dependencies for running examples (all options above)
    "devel": devel,  # dependencies for development
    "doc": doc,  # dependencies for documentation
    "devel_full": devel_full,  # full dependencies for development (all options above)
>>>>>>> ac76c192
}

setup(
    name="dff",
    version="0.3.2",
    description=description,
    long_description=long_description,
    long_description_content_type="text/markdown",
    url="https://github.com/deeppavlov/dialog_flow_framework",
    author="Denis Kuznetsov",
    author_email="kuznetsov.den.p@gmail.com",
    classifiers=[  # Optional
        #   3 - Alpha
        #   4 - Beta
        #   5 - Production/Stable
        "Development Status :: 5 - Production/Stable",
        "Intended Audience :: Developers",
        "Topic :: Software Development :: Build Tools",
        "License :: OSI Approved :: Apache Software License",
        "Operating System :: OS Independent",
        "Programming Language :: Python :: 3",
        "Programming Language :: Python :: 3.7",
        "Programming Language :: Python :: 3.8",
        "Programming Language :: Python :: 3.9",
        "Programming Language :: Python :: 3 :: Only",
    ],
    keywords="chatbots",  # Optional
    packages=find_packages(where="."),  # Required
    include_package_data=True,
    python_requires=">=3.7, <4",
    install_requires=core,  # Optional
    test_suite="tests",
    extras_require=EXTRA_DEPENDENCIES,
    entry_points={"console_scripts": ["dff.stats=dff.stats.__main__:main"]},
)<|MERGE_RESOLUTION|>--- conflicted
+++ resolved
@@ -32,34 +32,9 @@
     "typing_extensions>=4.0.0",
 ]
 
-<<<<<<< HEAD
-doc = [
-    "sphinx>=1.7.9",
-    "dff_sphinx_theme>=0.1.17",
-    "sphinxcontrib-apidoc==0.3.0",
-    "sphinxcontrib-httpdomain>=1.8.0",
-    "sphinxcontrib-katex==0.9.0",
-    "sphinx_copybutton>=0.5",
-    "sphinx_gallery==0.7.0",
-    "sphinx-autodoc-typehints>=1.19.4",
-    "nbsphinx>=0.8.9",
-    "jupytext>=1.14.1",
-    "jupyter>=1.0.0",
-]
-
-mypy_dependencies = [
-    "mypy",
-]
-
-sql_dependencies = [
-    "sqlalchemy==1.4.27",
-=======
 async_files_dependencies = [
     "aiofiles>=22.1.0",
->>>>>>> ac76c192
-]
-
-sqlite_dependencies = sql_dependencies
+]
 
 redis_dependencies = [
     "aioredis>=2.0.1",
@@ -69,24 +44,6 @@
     "motor>=3.1.1",
 ]
 
-<<<<<<< HEAD
-mysql_dependencies = merge_req_lists(
-    [
-        sql_dependencies,
-        [
-            "pymysql>=1.0.2",
-            "cryptography>=36.0.2",
-        ],
-    ]
-)
-
-postgresql_dependencies = merge_req_lists(
-    [
-        sql_dependencies,
-        [
-            "psycopg2-binary==2.9.4",  # TODO: change to >= when psycopg2 will be stable for windows
-            "asyncpg>=0.26.0",
-=======
 _sql_dependencies = [
     "sqlalchemy[asyncio]>=2.0.2",
 ]
@@ -116,7 +73,6 @@
         _sql_dependencies,
         [
             "asyncpg>=0.27.0",
->>>>>>> ac76c192
         ],
     ]
 )
@@ -126,7 +82,10 @@
     "six>=1.16.0",
 ]
 
-<<<<<<< HEAD
+telegram_dependencies = [
+    "pytelegrambotapi==4.5.1",
+]
+
 clickhouse_dependencies = [
     "aiochclient>=2.2.0",
     "httpx<=0.23.0",
@@ -134,7 +93,7 @@
 
 stats_dependencies = merge_req_lists(
     [
-        sql_dependencies,
+        _sql_dependencies,
         [
             "tqdm==4.62.3",
             "omegaconf>=2.2.2",
@@ -142,29 +101,6 @@
         ],
     ]
 )
-
-test_requirements = [
-    "pytest >=6.2.4,<7.0.0",
-    "pytest-cov >=2.12.0,<3.0.0",
-    "pytest-asyncio >=0.14.0,<0.15.0",
-    "flake8 >=3.8.3,<4.0.0",
-    "click<=8.0.4",
-    "black ==20.8b1",
-    "isort >=5.0.6,<6.0.0",
-    "flask[async]>=2.1.2",
-    "psutil>=5.9.1",
-    "requests>=2.28.1",
-]
-
-devel = [
-    "bump2version>=1.0.1",
-    "build==0.7.0",
-    "twine==4.0.0",
-=======
-telegram_dependencies = [
-    "pytelegrambotapi==4.5.1",
->>>>>>> ac76c192
-]
 
 full = merge_req_lists(
     [
@@ -176,12 +112,9 @@
         mysql_dependencies,
         postgresql_dependencies,
         ydb_dependencies,
-<<<<<<< HEAD
         clickhouse_dependencies,
         stats_dependencies,
-=======
         telegram_dependencies,
->>>>>>> ac76c192
     ]
 )
 
@@ -239,24 +172,8 @@
     ]
 )
 
+
 EXTRA_DEPENDENCIES = {
-<<<<<<< HEAD
-    "doc": doc,
-    "tests": test_requirements,
-    "devel": devel,
-    "full": full,
-    "test_full": tests_full,
-    "examples": tests_full,
-    "devel_full": devel_full,
-    "sqlite": sqlite_dependencies,
-    "redis": redis_dependencies,
-    "mongodb": mongodb_dependencies,
-    "mysql": mysql_dependencies,
-    "postgresql": postgresql_dependencies,
-    "ydb": ydb_dependencies,
-    "clickhouse": clickhouse_dependencies,
-    "stats": stats_dependencies,
-=======
     "core": core,  # minimal dependencies (by default)
     "json": async_files_dependencies,  # dependencies for using JSON
     "pickle": async_files_dependencies,  # dependencies for using Pickle
@@ -266,6 +183,8 @@
     "mysql": mysql_dependencies,  # dependencies for using MySQL
     "postgresql": postgresql_dependencies,  # dependencies for using PostgreSQL
     "ydb": ydb_dependencies,  # dependencies for using Yandex Database
+    "clickhouse": clickhouse_dependencies,  # dependencies for using Clickhouse
+    "stats": stats_dependencies,  # dependencies for statistics collection
     "telegram": telegram_dependencies,  # dependencies for using Telegram
     "full": full,  # full dependencies including all options above
     "tests": test_requirements,  # dependencies for running tests
@@ -274,7 +193,6 @@
     "devel": devel,  # dependencies for development
     "doc": doc,  # dependencies for documentation
     "devel_full": devel_full,  # full dependencies for development (all options above)
->>>>>>> ac76c192
 }
 
 setup(
