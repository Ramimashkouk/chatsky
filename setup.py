#!/usr/bin/env python
# -*- coding: utf-8 -*-

import pathlib
from typing import Iterable, List

from setuptools import setup, find_packages


LOCATION = pathlib.Path(__file__).parent.resolve()


# Get the long description from the README file
readme_file = LOCATION / "README.md"

readme_lines = [line.strip() for line in readme_file.open(encoding="utf-8").readlines()]
description = [line for line in readme_lines if line and not line.startswith("#")][0]
long_description = "\n".join(readme_lines)


def merge_req_lists(req_lists: Iterable[List[str]]) -> List[str]:
    result: set[str] = set()
    for req_list in req_lists:
        for req in req_list:
            result.add(req)
    return list(result)


core = [
    "pydantic>=1.8.2",
    "nest_asyncio>=1.5.5",
    "typing_extensions>=4.0.0",
]

doc = [
    "sphinx>=1.7.9",
    "dff_sphinx_theme>=0.1.4",
    "sphinxcontrib-apidoc==0.3.0",
<<<<<<< HEAD
    "sphinxcontrib-httpdomain>=1.8.0",
    "sphinxcontrib-katex==0.9.0",
    "sphinx_copybutton>=0.5",
    "sphinx_gallery>=0.11.1",
    "matplotlib<=3.5.3",
=======
    "sphinx_gallery>=0.11.1",
    "sphinxcontrib-httpdomain>=1.7.9",
    "nbsphinx>=0.8.9",
>>>>>>> e2f85762
]

mypy_dependencies = [
    "mypy",
]

sqlite_dependencies = [
    "sqlalchemy>=1.4.27",
]

redis_dependencies = [
    "redis>=4.1.2",
]

mongodb_dependencies = [
    "pymongo>=4.0.2",
    "bson>=0.5.10",
]

mysql_dependencies = [
    "sqlalchemy>=1.4.27",
    "pymysql>=1.0.2",
    "cryptography>=36.0.2",
]

postgresql_dependencies = [
    "sqlalchemy>=1.4.27",
    "psycopg2-binary>=2.9.2",
]

ydb_dependencies = [
    "ydb>=2.5.0",
]

test_requirements = [
    "pytest >=6.2.4,<7.0.0",
    "pytest-cov >=2.12.0,<3.0.0",
    "pytest-asyncio >=0.14.0,<0.15.0",
    "flake8 >=3.8.3,<4.0.0",
    "click<=8.0.4",
    "black ==20.8b1",
    "isort >=5.0.6,<6.0.0",
    "flask[async]>=2.1.2",
    "psutil>=5.9.1"
]

devel = [
    "bump2version>=1.0.1",
    "build==0.7.0",
    "twine==4.0.0",
]

full = merge_req_lists([
    core,
    sqlite_dependencies,
    redis_dependencies,
    mongodb_dependencies,
    mysql_dependencies,
    postgresql_dependencies,
    ydb_dependencies,
])

tests_full = merge_req_lists([
    full,
    test_requirements,
])

devel_full = merge_req_lists([
    tests_full,
    doc,
    devel,
    mypy_dependencies,
])

EXTRA_DEPENDENCIES = {
    "doc": doc,
    "tests": test_requirements,
    "devel": devel,
    "full": full,
    "test_full": tests_full,
    "devel_full": devel_full,
    "sqlite": sqlite_dependencies,
    "redis": redis_dependencies,
    "mongodb": mongodb_dependencies,
    "mysql": mysql_dependencies,
    "postgresql": postgresql_dependencies,
    "ydb": ydb_dependencies,
}

setup(
    name="dff",
    version="0.10.1",
    description=description,
    long_description=long_description,
    long_description_content_type="text/markdown",
    url="https://github.com/deeppavlov/dialog_flow_framework",
    author="Denis Kuznetsov",
    author_email="kuznetsov.den.p@gmail.com",
    classifiers=[  # Optional
        #   3 - Alpha
        #   4 - Beta
        #   5 - Production/Stable
        "Development Status :: 5 - Production/Stable",
        "Intended Audience :: Developers",
        "Topic :: Software Development :: Build Tools",
        "License :: OSI Approved :: Apache Software License",
        "Operating System :: OS Independent",
        "Programming Language :: Python :: 3",
        "Programming Language :: Python :: 3.7",
        "Programming Language :: Python :: 3.8",
        "Programming Language :: Python :: 3.9",
        "Programming Language :: Python :: 3 :: Only",
    ],
    keywords="chatbots",  # Optional
    packages=find_packages(where="."),  # Required
    include_package_data=True,
    python_requires=">=3.7, <4",
    install_requires=core,  # Optional
    test_suite="tests",
    extras_require=EXTRA_DEPENDENCIES,
)<|MERGE_RESOLUTION|>--- conflicted
+++ resolved
@@ -36,17 +36,11 @@
     "sphinx>=1.7.9",
     "dff_sphinx_theme>=0.1.4",
     "sphinxcontrib-apidoc==0.3.0",
-<<<<<<< HEAD
     "sphinxcontrib-httpdomain>=1.8.0",
     "sphinxcontrib-katex==0.9.0",
     "sphinx_copybutton>=0.5",
     "sphinx_gallery>=0.11.1",
     "matplotlib<=3.5.3",
-=======
-    "sphinx_gallery>=0.11.1",
-    "sphinxcontrib-httpdomain>=1.7.9",
-    "nbsphinx>=0.8.9",
->>>>>>> e2f85762
 ]
 
 mypy_dependencies = [
