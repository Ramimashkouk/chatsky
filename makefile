--- conflicted
+++ resolved
@@ -6,8 +6,6 @@
 CURRENT_VERSION = 0.10.1
 TEST_COVERAGE_THRESHOLD=93
 SPHINXOPTS="-W --keep-going -n"
-
-PATH := $(VENV_PATH)/bin:$(PATH)
 
 PATH := $(VENV_PATH)/bin:$(PATH)
 
@@ -29,11 +27,7 @@
 	@echo "Start creating virtual environment"
 	$(PYTHON) -m venv $(VENV_PATH)
 	pip install --upgrade pip
-<<<<<<< HEAD
 	pip install -e .[devel_full]
-=======
-	$(VENV_PATH)/bin/pip install -e .[devel_full]
->>>>>>> 125953bf
 
 venv_test:
 	@echo "Start creating virtual environment (test)"
@@ -83,7 +77,7 @@
 .PHONY: pre_commit
 
 version_patch: venv
-	bump2version --current-version $(CURRENT_VERSION) patch $(VERSIONING_FILES)
+	$(VENV_PATH)/bin/bump2version --current-version $(CURRENT_VERSION) patch $(VERSIONING_FILES)
 .PHONY: version_patch
 
 version_minor: venv
