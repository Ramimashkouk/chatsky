--- conflicted
+++ resolved
@@ -1,10 +1,6 @@
 import uuid
 
-<<<<<<< HEAD
-from dff.script import Context, Message
-=======
-from chatsky.script import Context
->>>>>>> a80e2e80
+from chatsky.script import Context, Message
 import pytest
 
 
