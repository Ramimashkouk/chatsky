from dff.context_storages import DBContextStorage, ALL_ITEMS
from dff.pipeline import Pipeline
from dff.script import Context, Message
from dff.utils.testing import TOY_SCRIPT_ARGS, HAPPY_PATH, check_happy_path


def simple_test(db: DBContextStorage, testing_context: Context, context_id: str):
    # Operation WRITE
    db[context_id] = testing_context

    # Operation LENGTH
    assert len(db) == 1

    # Operation CONTAINS
<<<<<<< HEAD
    assert context_id in db == True
=======
    assert context_id in db
>>>>>>> 77a3d79e

    # Operation READ
    assert db[context_id] is not None

    # Operation DELETE
    del db[context_id]

    # Operation CLEAR
    db.clear()


def basic_test(db: DBContextStorage, testing_context: Context, context_id: str):
    assert len(db) == 0
    assert testing_context.storage_key is None

    # Test write operations
    db[context_id] = Context()
    assert context_id in db
    assert len(db) == 1
    db[context_id] = testing_context  # overwriting a key
    assert len(db) == 1

    # Test read operations
    new_ctx = db[context_id]
    assert isinstance(new_ctx, Context)
    assert new_ctx.dict() == testing_context.dict()

    # Check storage_key has been set up correctly
    if not isinstance(db, dict):
        assert testing_context.storage_key == new_ctx.storage_key == context_id

    # Test delete operations
    del db[context_id]
    assert context_id not in db

    # Test `get` method
    assert db.get(context_id) is None


def pipeline_test(db: DBContextStorage, _: Context, __: str):
    # Test Pipeline workload on DB
    pipeline = Pipeline.from_script(*TOY_SCRIPT_ARGS, context_storage=db)
    check_happy_path(pipeline, happy_path=HAPPY_PATH)


def partial_storage_test(db: DBContextStorage, testing_context: Context, context_id: str):
    # Write and read initial context
    db[context_id] = testing_context
    read_context = db[context_id]
    assert testing_context.dict() == read_context.dict()

    # Remove key
    del db[context_id]

    # Add key to misc and request to requests
    read_context.misc.update(new_key="new_value")
    for i in range(1, 5):
        read_context.add_request(Message(text=f"new message: {i}"))
    write_context = read_context.dict()

    # Patch context to use with dict context storage, that doesn't follow read limits
    if not isinstance(db, dict):
        for i in sorted(write_context["requests"].keys())[:2]:
            del write_context["requests"][i]

    # Write and read updated context
    db[context_id] = read_context
    read_context = db[context_id]
    assert write_context == read_context.dict()


def midair_subscript_change_test(db: DBContextStorage, testing_context: Context, context_id: str):
    # Set all appended request to be written
    db.context_schema.append_single_log = False

    # Add new requestgs to context
    for i in range(1, 10):
        testing_context.add_request(Message(text=f"new message: {i}"))

    # Make read limit larger (7)
    db[context_id] = testing_context
    db.context_schema.requests.subscript = 7

    # Create a copy of context that simulates expected read value (last 7 requests)
    write_context = testing_context.dict()
    for i in sorted(write_context["requests"].keys())[:-7]:
        del write_context["requests"][i]

    # Check that expected amount of requests was read only
    read_context = db[context_id]
    assert write_context == read_context.dict()

    # Make read limit smaller (2)
    db.context_schema.requests.subscript = 2

    # Create a copy of context that simulates expected read value (last 2 requests)
    write_context = testing_context.dict()
    for i in sorted(write_context["requests"].keys())[:-2]:
        del write_context["requests"][i]

    # Check that expected amount of requests was read only
    read_context = db[context_id]
    assert write_context == read_context.dict()


def large_misc_test(db: DBContextStorage, testing_context: Context, context_id: str):
    # Fill context misc with data
    for i in range(100000):
        testing_context.misc[f"key_{i}"] = f"data number #{i}"
    db[context_id] = testing_context

    # Check data stored in context
    new_context = db[context_id]
    assert len(new_context.misc) == len(testing_context.misc)
    for i in range(100000):
        assert new_context.misc[f"key_{i}"] == f"data number #{i}"


def many_ctx_test(db: DBContextStorage, _: Context, context_id: str):
    # Set all appended request to be written
    db.context_schema.append_single_log = False

    # Setup schema so that only last request will be written to database
    db.context_schema.requests.subscript = 1

    # Fill database with contexts with one misc value and two requests
    for i in range(1, 101):
        db[f"{context_id}_{i}"] = Context(
            misc={f"key_{i}": f"ctx misc value {i}"},
            requests={0: Message(text="useful message"), i: Message(text="some message")}
        )

    # Setup schema so that all requests will be read from database
    db.context_schema.requests.subscript = ALL_ITEMS

    # Check database length
    assert len(db) == 100

    # Check that both misc and requests are read as expected
    for i in range(1, 101):
        read_ctx = db[f"{context_id}_{i}"]
        assert read_ctx.misc[f"key_{i}"] == f"ctx misc value {i}"
        assert read_ctx.requests[0].text == "useful message"


def single_log_test(db: DBContextStorage, testing_context: Context, context_id: str):
    # Set only the last appended request to be written
    db.context_schema.append_single_log = True

    # Set only one request to be included into CONTEXTS table
    db.context_schema.requests.subscript = 1

    # Add new requestgs to context
    for i in range(1, 10):
        testing_context.add_request(Message(text=f"new message: {i}"))
    db[context_id] = testing_context

    # Setup schema so that all requests will be read from database
    db.context_schema.requests.subscript = ALL_ITEMS

    # Read context and check only the last context was read - LOGS database was not populated 
    read_context = db[context_id]
    assert len(read_context.requests) == 1
    assert read_context.requests[9] == testing_context.requests[9]


simple_test.no_dict = False
basic_test.no_dict = False
pipeline_test.no_dict = False
partial_storage_test.no_dict = False
midair_subscript_change_test.no_dict = True
large_misc_test.no_dict = False
many_ctx_test.no_dict = True
single_log_test.no_dict = True
_TEST_FUNCTIONS = [simple_test, basic_test, pipeline_test, partial_storage_test, midair_subscript_change_test, large_misc_test, many_ctx_test, single_log_test]


def run_all_functions(db: DBContextStorage, testing_context: Context, context_id: str):
    frozen_ctx = testing_context.dict()
    for test in _TEST_FUNCTIONS:
        if not (getattr(test, "no_dict", False) and isinstance(db, dict)):
            db.clear()
            test(db, Context.cast(frozen_ctx), context_id)<|MERGE_RESOLUTION|>--- conflicted
+++ resolved
@@ -12,11 +12,7 @@
     assert len(db) == 1
 
     # Operation CONTAINS
-<<<<<<< HEAD
-    assert context_id in db == True
-=======
     assert context_id in db
->>>>>>> 77a3d79e
 
     # Operation READ
     assert db[context_id] is not None
