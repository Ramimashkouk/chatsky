--- conflicted
+++ resolved
@@ -69,13 +69,8 @@
     # "Pickle": "pickle://dbs/pickle.pkl",
     "Shelve": "shelve://dbs/shelve",
     "PostgreSQL": "postgresql+asyncpg://postgres:pass@localhost:5432/test",
-<<<<<<< HEAD
     # "MongoDB": "mongodb://admin:pass@localhost:27017/admin",
     # "Redis": "redis://:pass@localhost:6379/0",
-=======
-    "MongoDB": "mongodb://admin:pass@localhost:27017/admin",
-    "Redis": "redis://:pass@localhost:6379/0",
->>>>>>> 17a22681
     "MySQL": "mysql+asyncmy://root:pass@localhost:3307/test",
     "SQLite": f"sqlite+aiosqlite:{sqlite_separator}{sqlite_file.absolute()}",
     # "YDB": "grpc://localhost:2136/local",
